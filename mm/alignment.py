__all__ = [
    "get_seq_tag_to_alignment_mapping",
    "AlignmentJob",
    "DumpAlignmentJob",
    "PlotAlignmentJob",
    "AMScoresFromAlignmentLogJob",
    "ComputeTimeStampErrorJob",
<<<<<<< HEAD
    "DumpSegmentTextAlignmentJob",
    "PlotViterbiAlignmentJob",
=======
    "GetLongestAllophoneFileJob",
>>>>>>> 233de373
]

import itertools
import logging
import math
import os
import shutil
import statistics
import xml.etree.ElementTree as ET
from typing import Callable, Counter, Dict, Iterable, List, Optional, Tuple, Union

import numpy as np
from sisyphus import *

Path = setup_path(__package__)

import i6_core.lib.corpus as corpus
import i6_core.lib.rasr_cache as rasr_cache
import i6_core.rasr as rasr
import i6_core.util as util

from .flow import alignment_flow, dump_alignment_flow


_AlignmentType = List[Tuple[int, int, int, float]]
_SeqTagToAlignmentType = Dict[str, List[Tuple[int, int, int, float]]]


def get_seq_tag_to_alignment_mapping(
    alignment_cache: rasr_cache.FileArchive,
) -> _SeqTagToAlignmentType:
    """
    :param alignment_cache: Opened alignment cache from which to extract the alignments.
    :return: Mapping from sequence tags to alignments (by frame).
        The alignments are a list of tuples (timestamp, allophone_id, hmm_state, alignment_weight).
    """
    return {
        seq_tag: alignment_cache.read(seq_tag, "align")
        for seq_tag in alignment_cache.ft.keys()
        if not seq_tag.endswith(".attribs")
    }


class AlignmentJob(rasr.RasrCommand, Job):
    """
    Align a dataset with the given feature scorer.
    """

    __sis_hash_exclude__ = {"plot_alignment_scores": False}

    def __init__(
        self,
        crp,
        feature_flow,
        feature_scorer,
        alignment_options=None,
        word_boundaries=False,
        use_gpu=False,
        rtf=1.0,
        extra_config=None,
        extra_post_config=None,
        plot_alignment_scores=False,
    ):
        """
        :param rasr.crp.CommonRasrParameters crp:
        :param feature_flow:
        :param rasr.FeatureScorer feature_scorer:
        :param dict[str] alignment_options:
        :param bool word_boundaries:
        :param bool use_gpu:
        :param float rtf:
        :param extra_config:
        :param extra_post_config:
        :param plot_alignment_scores: Whether to plot the alignment scores (normalized over time) or not.
            The recommended value is `True`. The default value is `False` for retrocompatibility purposes.
        """
        assert isinstance(feature_scorer, rasr.FeatureScorer)

        self.set_vis_name("Alignment")

        kwargs = locals()
        del kwargs["self"]

        self.config, self.post_config = AlignmentJob.create_config(**kwargs)
        self.alignment_flow = AlignmentJob.create_flow(**kwargs)
        self.concurrent = crp.concurrent
        self.exe = self.select_exe(crp.acoustic_model_trainer_exe, "acoustic-model-trainer")
        self.feature_scorer = feature_scorer
        self.use_gpu = use_gpu
        self.word_boundaries = word_boundaries
        self.plot_alignment_scores = plot_alignment_scores

        self.out_log_file = self.log_file_output_path("alignment", crp, True)
        self.out_single_alignment_caches = dict(
            (i, self.output_path("alignment.cache.%d" % i, cached=True)) for i in range(1, self.concurrent + 1)
        )
        self.out_alignment_path = util.MultiOutputPath(
            self,
            "alignment.cache.$(TASK)",
            self.out_single_alignment_caches,
            cached=True,
        )
        self.out_alignment_bundle = self.output_path("alignment.cache.bundle", cached=True)
        if self.word_boundaries:
            self.out_single_word_boundary_caches = dict(
                (i, self.output_path("word_boundary.cache.%d" % i, cached=True)) for i in range(1, self.concurrent + 1)
            )
            self.out_word_boundary_path = util.MultiOutputPath(
                self,
                "word_boundary.cache.$(TASK)",
                self.out_single_word_boundary_caches,
                cached=True,
            )
            self.out_word_boundary_bundle = self.output_path("word_boundary.cache.bundle", cached=True)
        if self.plot_alignment_scores:
            self.out_plot_avg = self.output_path("score.png")

        self.rqmt = {
            "time": max(rtf * crp.corpus_duration / crp.concurrent, 0.5),
            "cpu": 1,
            "gpu": 1 if self.use_gpu else 0,
            "mem": 2,
        }

    def tasks(self):
        rqmt = self.rqmt.copy()
        if isinstance(self.feature_scorer, rasr.GMMFeatureScorer):
            mixture_size = os.stat(tk.uncached_path(self.feature_scorer.config["file"])).st_size / (1024.0**2)
            rqmt["mem"] += int(math.ceil((mixture_size - 200.0) / 750.0))

        yield Task("create_files", mini_task=True)
        yield Task("run", resume="run", rqmt=rqmt, args=range(1, self.concurrent + 1))
        if self.plot_alignment_scores:
            yield Task("plot", resume="plot", rqmt=rqmt)

    def create_files(self):
        self.write_config(self.config, self.post_config, "alignment.config")
        self.alignment_flow.write_to_file("alignment.flow")
        util.write_paths_to_file(self.out_alignment_bundle, self.out_single_alignment_caches.values())
        if self.word_boundaries:
            util.write_paths_to_file(
                self.out_word_boundary_bundle,
                self.out_single_word_boundary_caches.values(),
            )
        extra_code = (
            ":${{THEANO_FLAGS:="
            "}}\n"
            'export THEANO_FLAGS="$THEANO_FLAGS,device={0},force_device=True"\n'
            'export TF_DEVICE="{0}"'.format("gpu" if self.use_gpu else "cpu")
        )
        self.write_run_script(self.exe, "alignment.config", extra_code=extra_code)

    def run(self, task_id):
        self.run_script(task_id, self.out_log_file[task_id])
        shutil.move(
            "alignment.cache.%d" % task_id,
            self.out_single_alignment_caches[task_id].get_path(),
        )
        if self.word_boundaries:
            shutil.move(
                "word_boundary.cache.%d" % task_id,
                self.out_single_word_boundary_caches[task_id].get_path(),
            )

    def plot(self):
        import matplotlib
        import matplotlib.pyplot as plt

        # Parse the files and search for the average alignment score values (normalized over time).
        alignment_scores = []
        for log_file in self.out_log_file.values():
            logging.info("Reading: {}".format(log_file))
            file_path = log_file.get_path()
            document = ET.parse(util.uopen(file_path))
            _seg_list = document.findall(".//segment")
            for seg in _seg_list:
                avg = seg.find(".//score/avg")
                alignment_scores.append(float(avg.text))
            del document

        np_alignment_scores = np.asarray(alignment_scores)
        higher_percentile = np.percentile(np_alignment_scores, 90)  # There can be huge outliers.
        logging.info(
            f"Max {np_alignment_scores.max()}; min {np_alignment_scores.min()}; median {np.median(np_alignment_scores)}"
        )
        logging.info(f"Total number of segments: {np_alignment_scores.size}; 90-th percentile: {higher_percentile}")

        # Plot the data.
        matplotlib.use("Agg")
        np.clip(np_alignment_scores, np_alignment_scores.min(), higher_percentile, out=np_alignment_scores)
        plt.hist(np_alignment_scores, bins=100)
        plt.xlabel("Average Maximum-Likelihood Score")
        plt.ylabel("Number of Segments")
        plt.title("Histogram of Alignment Scores")
        plt.savefig(fname=self.out_plot_avg.get_path())

    def cleanup_before_run(self, cmd, retry, task_id, *args):
        util.backup_if_exists("alignment.log.%d" % task_id)
        util.delete_if_exists("alignment.cache.%d" % task_id)
        if self.word_boundaries:
            util.delete_if_zero("word_boundary.cache.%d" % task_id)

    @classmethod
    def create_config(
        cls,
        crp,
        feature_flow,
        feature_scorer,
        alignment_options,
        word_boundaries,
        extra_config,
        extra_post_config,
        **kwargs,
    ):
        """
        :param rasr.crp.CommonRasrParameters crp:
        :param feature_flow:
        :param rasr.FeatureScorer feature_scorer:
        :param dict[str] alignment_options:
        :param bool word_boundaries:
        :param extra_config:
        :param extra_post_config:
        :return: config, post_config
        :rtype: (rasr.RasrConfig, rasr.RasrConfig)
        """
        alignment_flow = cls.create_flow(feature_flow)

        # TODO: think about mode
        alignopt = {
            "increase-pruning-until-no-score-difference": True,
            "min-acoustic-pruning": 500,
            "max-acoustic-pruning": 4000,
            "acoustic-pruning-increment-factor": 2,
        }
        if alignment_options is not None:
            alignopt.update(alignment_options)

        mapping = {
            "corpus": "acoustic-model-trainer.corpus",
            "lexicon": [],
            "acoustic_model": [],
        }

        # acoustic model + lexicon for the flow nodes
        for node in alignment_flow.get_node_names_by_filter("speech-alignment"):
            mapping["lexicon"].append(
                "acoustic-model-trainer.aligning-feature-extractor.feature-extraction.%s.model-combination.lexicon"
                % node
            )
            mapping["acoustic_model"].append(
                "acoustic-model-trainer.aligning-feature-extractor.feature-extraction.%s.model-combination.acoustic-model"
                % node
            )

        config, post_config = rasr.build_config_from_mapping(crp, mapping, parallelize=True)

        # alignment options for the flow nodes
        for node in alignment_flow.get_node_names_by_filter("speech-alignment"):
            node_config = config.acoustic_model_trainer.aligning_feature_extractor.feature_extraction[node]

            node_config.aligner = rasr.RasrConfig()
            for k, v in alignopt.items():
                node_config.aligner[k] = v
            feature_scorer.apply_config("model-combination.acoustic-model.mixture-set", node_config, node_config)

            if word_boundaries:
                node_config.store_lattices = True
                node_config.lattice_archive.path = "word_boundary.cache.$(TASK)"

        alignment_flow.apply_config(
            "acoustic-model-trainer.aligning-feature-extractor.feature-extraction",
            config,
            post_config,
        )

        config.action = "dry"
        config.acoustic_model_trainer.aligning_feature_extractor.feature_extraction.file = "alignment.flow"
        post_config["*"].allow_overwrite = True

        config._update(extra_config)
        post_config._update(extra_post_config)

        return config, post_config

    @classmethod
    def create_flow(cls, feature_flow, **kwargs):
        return alignment_flow(feature_flow, "alignment.cache.$(TASK)")

    @classmethod
    def hash(cls, kwargs):
        config, post_config = cls.create_config(**kwargs)
        alignment_flow = cls.create_flow(**kwargs)
        return super().hash(
            {
                "config": config,
                "alignment_flow": alignment_flow,
                "exe": kwargs["crp"].acoustic_model_trainer_exe,
            }
        )


class DumpAlignmentJob(rasr.RasrCommand, Job):
    def __init__(
        self,
        crp,
        feature_flow,
        original_alignment,
        extra_config=None,
        extra_post_config=None,
    ):
        self.set_vis_name("Dump Alignment")

        kwargs = locals()
        del kwargs["self"]

        self.config, self.post_config = DumpAlignmentJob.create_config(**kwargs)
        self.dump_flow = DumpAlignmentJob.create_flow(**kwargs)
        self.exe = self.select_exe(crp.acoustic_model_trainer_exe, "acoustic-model-trainer")
        self.concurrent = crp.concurrent

        self.out_log_file = self.log_file_output_path("dump", crp, True)
        self.out_single_alignment_caches = dict(
            (i, self.output_path("alignment.cache.%d" % i, cached=True)) for i in range(1, self.concurrent + 1)
        )
        self.out_alignment_path = util.MultiOutputPath(
            self,
            "alignment.cache.$(TASK)",
            self.out_single_alignment_caches,
            cached=True,
        )
        self.out_alignment_bundle = self.output_path("alignment.cache.bundle", cached=True)

        self.rqmt = {
            "time": max(crp.corpus_duration / (50.0 * crp.concurrent), 0.5),
            "cpu": 1,
            "mem": 1,
        }

    def tasks(self):
        yield Task("create_files", mini_task=True)
        yield Task("run", rqmt=self.rqmt, args=range(1, self.concurrent + 1))

    def create_files(self):
        self.write_config(self.config, self.post_config, "dump.config")
        self.dump_flow.write_to_file("dump.flow")
        util.write_paths_to_file(self.out_alignment_bundle, self.out_single_alignment_caches.values())
        self.write_run_script(self.exe, "dump.config")

    def run(self, task_id):
        self.run_script(task_id, self.out_log_file[task_id])
        shutil.move(
            "alignment.cache.%d" % task_id,
            self.out_single_alignment_caches[task_id].get_path(),
        )

    def cleanup_before_run(self, cmd, retry, task_id, *args):
        util.backup_if_exists("dump.log.%d" % task_id)
        util.delete_if_zero("alignment.cache.%d" % task_id)

    @classmethod
    def create_config(cls, crp, extra_config, extra_post_config, **kwargs):
        dump_flow = cls.create_flow(**kwargs)

        mapping = {
            "corpus": "acoustic-model-trainer.corpus",
            "lexicon": [],
            "acoustic_model": [],
        }

        # acoustic model + lexicon for the flow nodes
        for node in dump_flow.get_node_names_by_filter("speech-alignment-dump"):
            mapping["lexicon"].append(
                "acoustic-model-trainer.aligning-feature-extractor.feature-extraction.%s.model-combination.lexicon"
                % node
            )
            mapping["acoustic_model"].append(
                "acoustic-model-trainer.aligning-feature-extractor.feature-extraction.%s.model-combination.acoustic-model"
                % node
            )

        config, post_config = rasr.build_config_from_mapping(crp, mapping, parallelize=True)

        config.acoustic_model_trainer.action = "dry"
        config.acoustic_model_trainer.aligning_feature_extractor.feature_extraction.file = "dump.flow"
        post_config["*"].allow_overwrite = True

        dump_flow.apply_config(
            "acoustic-model-trainer.aligning-feature-extractor.feature-extraction",
            config,
            post_config,
        )

        config._update(extra_config)
        post_config._update(extra_post_config)

        return config, post_config

    @classmethod
    def create_flow(cls, feature_flow, original_alignment, **kwargs):
        return dump_alignment_flow(feature_flow, original_alignment, "alignment.cache.$(TASK)")

    @classmethod
    def hash(cls, kwargs):
        config, post_config = cls.create_config(**kwargs)
        dump_flow = cls.create_flow(**kwargs)
        return super().hash(
            {
                "config": config,
                "dump_flow": dump_flow,
                "exe": kwargs["crp"].acoustic_model_trainer_exe,
            }
        )


class PlotAlignmentJob(Job):
    """
    Plots an alignment from its log file.
    This is an isolate job based on the tasks available in :func:`i6_core.mm.alignment.AlignmentJob.plot`
    and :func:`i6_core.corpus.filter.FilterSegmentsByAlignmentConfidenceJob.plot`.
    """

    def __init__(
        self,
        alignment_log_files: List[tk.Path],
        clip_low: float = float("-inf"),
        clip_high: float = float("inf"),
        clip_percentile_low: float = 0.0,
        clip_percentile_high: float = 100.0,
        zoom_x_min: Optional[float] = None,
        zoom_x_max: Optional[float] = None,
        zoom_y_min: Optional[float] = None,
        zoom_y_max: Optional[float] = None,
        num_bins: int = 50,
    ):
        """
        :param alignment_log_files: Alignment log files from the alignment job.
        :param clip_low: Number symbolizing the absolute number at which the plot will be clipped to the left.
            If given along with any other value restricting the minimum, the most restrictive value (max) will prevail.
        :param clip_high: Number symbolizing the absolute number at which the plot will be clipped to the right.
            If given along with any other value restricting the maximum, the most restrictive value (min) will prevail.
        :param clip_percentile_low: Number symbolizing the percentile at which the plot will be clipped to the left.
            If given along with any other value restricting the minimum, the most restrictive value (max) will prevail.
        :param clip_percentile_high: Number symbolizing the absolute number at which the plot will be clipped to the right.
            If given along with any other value restricting the maximum, the most restrictive value (min) will prevail.
        :param zoom_x_min: Minimum X value in which to zoom in on the plot. If `None`, won't zoom in.
        :param zoom_x_max: Maximum X value in which to zoom in on the plot. If `None`, won't zoom in.
        :param zoom_y_min: Minimum Y value in which to zoom in on the plot. If `None`, won't zoom in.
        :param zoom_y_max: Maximum Y value in which to zoom in on the plot. If `None`, won't zoom in.
        :param num_bins: Number of histogram bins. By default `50`.
        """
        self.alignment_log_files = alignment_log_files
        assert clip_low < clip_high
        self.clip_low = clip_low
        self.clip_high = clip_high
        assert 0.0 <= clip_percentile_low <= 100.0, "Lower percentile should be between 0 and 100"
        assert 0.0 <= clip_percentile_high <= 100.0, "Higher percentile should be between 0 and 100"
        assert clip_percentile_low < clip_percentile_high, "Lower percentile should be lower than higher percentile"
        self.clip_percentile_low = clip_percentile_low
        self.clip_percentile_high = clip_percentile_high
        self.zoom_x_min = zoom_x_min
        self.zoom_x_max = zoom_x_max
        self.zoom_y_min = zoom_y_min
        self.zoom_y_max = zoom_y_max
        self.num_bins = num_bins

        self.out_plot = self.output_path("plot.png")

        self.rqmt = {"cpu": 1, "mem": 1.0, "time": 1.0}

    def tasks(self):
        yield Task("plot", resume="plot", rqmt=self.rqmt)

    def plot(self):
        import numpy as np
        import matplotlib
        import matplotlib.pyplot as plt

        # Parse the files and search for the average alignment score values (normalized over time).
        alignment_scores = []
        for log_file in self.alignment_log_files:
            logging.info("Reading: {}".format(log_file))
            file_path = log_file.get_path()
            document = ET.parse(util.uopen(file_path))
            _seg_list = document.findall(".//segment")
            for seg in _seg_list:
                avg = seg.find(".//score/avg")
                alignment_scores.append(float(avg.text))
            del document

        np_alignment_scores = np.asarray(alignment_scores)
        min_value = np_alignment_scores.min()
        max_value = np_alignment_scores.max()
        logging.info("STATS:")
        logging.info(f"Min: {min_value}")
        logging.info(f"Median {np.median(np_alignment_scores)}")
        logging.info(f"Max: {max_value}")
        logging.info(f"Total number of segments: {np_alignment_scores.size}")

        # Plot the data.
        matplotlib.use("Agg")
        clip_low = max(self.clip_low, np.percentile(np_alignment_scores, self.clip_percentile_low), min_value)
        clip_high = min(self.clip_high, np.percentile(np_alignment_scores, self.clip_percentile_high), max_value)
        np.clip(np_alignment_scores, clip_low, clip_high, out=np_alignment_scores)
        plt.hist(np_alignment_scores, bins=self.num_bins)
        plt.xlabel("Average Maximum-Likelihood Score")
        plt.ylabel("Number of Segments")
        plt.title("Histogram of Alignment Scores")
        plt.gca().set_xlim(left=self.zoom_x_min, right=self.zoom_x_max)
        plt.gca().set_ylim(bottom=self.zoom_y_min, top=self.zoom_y_max)
        plt.savefig(fname=self.out_plot.get_path())


class AMScoresFromAlignmentLogJob(Job):
    def __init__(self, logs):
        self.logs = logs
        self.out_report = self.output_path("report.txt")

    def tasks(self):
        yield Task("run", resume="run", mini_task=True)

    def run(self):
        with open(self.out_report.get_path(), "wt") as f:
            for log in self.logs:
                if isinstance(log, dict):
                    log = log.values()
                else:
                    log = [log]

                total_score = 0.0
                total_frames = 1
                for l in log:
                    with util.uopen(tk.uncached_path(l), "rt") as infile:
                        tree = ET.parse(infile)
                    for e in tree.findall(".//alignment-statistics"):
                        total_frames += int(e.find("./frames").text)
                        total_score += float(e.find("./score/total").text)

                f.write("%f\n" % (total_score / total_frames))


class ComputeTimeStampErrorJob(Job):
    """
    Compute word-level TSE (measured in frames) of some alignment. This is the average shift of word-start and word-end
    times compared to a reference. The word-start is set at the first frame which contains an allophone belonging to the
    word and word-end is the last frame. Silence/blank is ignored.

    See also https://arxiv.org/abs/2210.09951
    """

    def __init__(
        self,
        hyp_alignment_cache: tk.Path,
        ref_alignment_cache: tk.Path,
        hyp_allophone_file: tk.Path,
        ref_allophone_file: tk.Path,
        hyp_silence_phone: str = "[SILENCE]",
        ref_silence_phone: str = "[SILENCE]",
        hyp_upsample_factor: int = 1,
        ref_upsample_factor: int = 1,
        hyp_seq_tag_transform: Optional[Callable[[str], str]] = None,
        remove_outlier_limit: Optional[int] = None,
    ) -> None:
        """
        :param hyp_alignment_cache: RASR alignment cache file or bundle for which to compute TSEs
        :param ref_alignment_cache: Reference RASR alignment cache file to compare word boundaries to
        :param hyp_allophone_file: Allophone file corresponding to `hyp_alignment_cache`
        :param ref_allophone_file: Allophone file corresponding to `ref_alignment_cache`
        :param hyp_silence_phone: Silence phoneme string in lexicon corresponding to `hyp_allophone_file`
        :param ref_silence_phone: Silence phoneme string in lexicon corresponding to `ref_allophone_file`
        :param hyp_upsample_factor: Factor to upsample alignment if it was generated by a model with subsampling
        :param ref_upsample_factor: Factor to upsample reference alignment if it was generated by a model with subsampling
        :param hyp_seq_tag_transform: Function that transforms seq tag in alignment cache such that it matches the seq tags in the reference
        :param remove_outlier_limit: If set, boundary differences greater than this frame limit are discarded from computation
        """
        self.hyp_alignment_cache = hyp_alignment_cache
        self.hyp_allophone_file = hyp_allophone_file
        self.hyp_silence_phone = hyp_silence_phone
        self.hyp_upsample_factor = hyp_upsample_factor

        self.ref_alignment_cache = ref_alignment_cache
        self.ref_allophone_file = ref_allophone_file
        self.ref_silence_phone = ref_silence_phone
        self.ref_upsample_factor = ref_upsample_factor

        self.hyp_seq_tag_transform = hyp_seq_tag_transform
        self.remove_outlier_limit = remove_outlier_limit or float("inf")

        self.out_tse_frames = self.output_var("tse_frames")
        self.out_word_start_frame_differences = self.output_var("start_frame_differences")
        self.out_plot_word_start_frame_differences = self.output_path("start_frame_differences.png")
        self.out_word_end_frame_differences = self.output_var("end_frame_differences")
        self.out_plot_word_end_frame_differences = self.output_path("end_frame_differences.png")
        self.out_boundary_frame_differences = self.output_var("boundary_frame_differences")
        self.out_plot_boundary_frame_differences = self.output_path("boundary_frame_differences.png")

        self.rqmt = None

    def tasks(self):
        yield Task("run", resume="run", rqmt=self.rqmt, mini_task=self.rqmt is None)
        yield Task("plot", resume="plot", mini_task=True)

    @staticmethod
    def _compute_word_boundaries(
        alignments: Union[rasr_cache.FileArchive, rasr_cache.FileArchiveBundle],
        allophone_map: List[str],
        seq_tag: str,
        silence_phone: str,
        upsample_factor: int,
    ) -> Tuple[List[int], List[int], int]:
        """
        :param alignments: Alignments loaded in memory.
        :param allophone_map: Mapping from allophone IDs to string representations.
        :param seq_tag: Sequence tag for which to compute word boundaries.
        :param silence_phone: Silence phone string.
        :param upsample_factor: The sequence of allophones read will be upsampled by this factor via repetition.
        :return: List of word start/end timeframes and length of the alignment sequence.
        """
        word_starts = []
        word_ends = []

        align_seq = alignments.read(seq_tag, "align")
        assert align_seq is not None

        seq_allophones = [allophone_map[item[1]] for item in align_seq]
        if upsample_factor > 1:
            seq_allophones = sum([[allo] * upsample_factor for allo in seq_allophones], [])

        for t, allophone in enumerate(seq_allophones):
            is_sil = silence_phone in allophone

            if not is_sil and "@i" in allophone and (t == 0 or seq_allophones[t - 1] != allophone):
                word_starts.append(t)

            if (
                not is_sil
                and "@f" in allophone
                and (t == len(seq_allophones) - 1 or seq_allophones[t + 1] != allophone)
            ):
                word_ends.append(t)

        return word_starts, word_ends, len(seq_allophones)

    def run(self) -> None:
        discarded_seqs = 0
        counted_seqs = 0

        start_differences = Counter()
        end_differences = Counter()
        differences = Counter()

        hyp_alignments = rasr_cache.open_file_archive(self.hyp_alignment_cache.get())
        hyp_alignments.setAllophones(self.hyp_allophone_file.get())
        if isinstance(hyp_alignments, rasr_cache.FileArchiveBundle):
            hyp_allophone_map = next(iter(hyp_alignments.archives.values())).allophones
        else:
            hyp_allophone_map = hyp_alignments.allophones

        ref_alignments = rasr_cache.open_file_archive(self.ref_alignment_cache.get())
        ref_alignments.setAllophones(self.ref_allophone_file.get())
        if isinstance(ref_alignments, rasr_cache.FileArchiveBundle):
            ref_allophone_map = next(iter(ref_alignments.archives.values())).allophones
        else:
            ref_allophone_map = ref_alignments.allophones

        file_list = [tag for tag in hyp_alignments.file_list() if not tag.endswith(".attribs")]

        for idx, hyp_seq_tag in enumerate(file_list, start=1):
            hyp_word_starts, hyp_word_ends, hyp_seq_length = self._compute_word_boundaries(
                hyp_alignments,
                hyp_allophone_map,
                hyp_seq_tag,
                self.hyp_silence_phone,
                self.hyp_upsample_factor,
            )
            assert len(hyp_word_starts) == len(hyp_word_ends), (
                f"Found different number of word starts ({len(hyp_word_starts)}) "
                f"than word ends ({len(hyp_word_ends)}). Something seems to be broken."
            )

            if self.hyp_seq_tag_transform is not None:
                ref_seq_tag = self.hyp_seq_tag_transform(hyp_seq_tag)
            else:
                ref_seq_tag = hyp_seq_tag

            ref_word_starts, ref_word_ends, ref_seq_length = self._compute_word_boundaries(
                ref_alignments,
                ref_allophone_map,
                ref_seq_tag,
                self.ref_silence_phone,
                self.ref_upsample_factor,
            )
            assert len(ref_word_starts) == len(ref_word_ends), (
                f"Found different number of word starts ({len(hyp_word_starts)}) "
                f"than word ends ({len(hyp_word_ends)}) in reference. Something seems to be broken."
            )

            if len(hyp_word_starts) != len(ref_word_starts):
                logging.warning(
                    f"Sequence {hyp_seq_tag} ({idx} / {len(file_list)}:\n    Discarded because the number of words in alignment ({len(hyp_word_starts)}) does not equal the number of words in reference ({len(ref_word_starts)})."
                )
                discarded_seqs += 1
                continue

            # Sometimes different feature extraction or subsampling may produce mismatched lengths that are different by a few frames, so cut off at the shorter length
            shorter_seq_length = min(hyp_seq_length, ref_seq_length)

            for i in range(len(hyp_word_ends) - 1, 0, -1):
                if hyp_word_ends[i] > shorter_seq_length:
                    hyp_word_ends[i] = shorter_seq_length
                    hyp_word_starts[i] = min(hyp_word_starts[i], hyp_word_ends[i] - 1)
                else:
                    break
            for i in range(len(ref_word_ends) - 1, 0, -1):
                if ref_word_ends[i] > shorter_seq_length:
                    ref_word_ends[i] = shorter_seq_length
                    ref_word_starts[i] = min(ref_word_starts[i], ref_word_ends[i] - 1)
                else:
                    break

            seq_word_start_diffs = [start - ref_start for start, ref_start in zip(hyp_word_starts, ref_word_starts)]
            seq_word_end_diffs = [end - ref_end for end, ref_end in zip(hyp_word_ends, ref_word_ends)]

            # Optionally remove outliers
            seq_word_start_diffs = [diff for diff in seq_word_start_diffs if abs(diff) <= self.remove_outlier_limit]
            seq_word_end_diffs = [diff for diff in seq_word_end_diffs if abs(diff) <= self.remove_outlier_limit]

            seq_differences = seq_word_start_diffs + seq_word_end_diffs

            start_differences.update(seq_word_start_diffs)
            end_differences.update(seq_word_end_diffs)
            differences.update(seq_differences)

            if seq_differences:
                seq_tse = statistics.mean(abs(diff) for diff in seq_differences)

                logging.info(
                    f"Sequence {hyp_seq_tag} ({idx} / {len(file_list)}):\n    Word start distances are {seq_word_start_diffs}\n    Word end distances are {seq_word_end_diffs}\n    Sequence TSE is {seq_tse} frames"
                )
                counted_seqs += 1
            else:
                logging.warning(
                    f"Sequence {hyp_seq_tag} ({idx} / {len(file_list)}):\n    Discarded since all distances are over the upper limit"
                )
                discarded_seqs += 1
                continue

        logging.info(
            f"Processing finished. Computed TSE value based on {counted_seqs} sequences; {discarded_seqs} sequences were discarded."
        )

        self.out_word_start_frame_differences.set(
            {key: start_differences[key] for key in sorted(start_differences.keys())}
        )
        self.out_word_end_frame_differences.set({key: end_differences[key] for key in sorted(end_differences.keys())})
        self.out_boundary_frame_differences.set({key: differences[key] for key in sorted(differences.keys())})
        self.out_tse_frames.set(statistics.mean(abs(diff) for diff in differences.elements()))

    def plot(self):
        for descr, dict_file, plot_file in [
            (
                "start",
                self.out_word_start_frame_differences.get_path(),
                self.out_plot_word_start_frame_differences.get_path(),
            ),
            (
                "end",
                self.out_word_end_frame_differences.get_path(),
                self.out_plot_word_end_frame_differences.get_path(),
            ),
            (
                "boundary",
                self.out_boundary_frame_differences.get_path(),
                self.out_plot_boundary_frame_differences.get_path(),
            ),
        ]:
            with open(dict_file, "r") as f:
                diff_dict = eval(f.read())

            # Histogram plot with predefined buckets <-30, -30 to -21, -20 to -16, -15 to -11 etc.
            ranges = [-30, -20, -15, -10, -5, -1, 2, 6, 11, 16, 21, 31]

            range_strings = []
            range_strings.append(f"<{ranges[0]}")
            for idx in range(1, len(ranges)):
                range_strings.append(f"{ranges[idx - 1]} - {ranges[idx] - 1}")
            range_strings.append(f">{ranges[-1] - 1}")

            range_counts = [0] * (len(ranges) + 1)

            for key, count in diff_dict.items():
                idx = 0
                while idx < len(ranges) and ranges[idx] <= key:
                    idx += 1

                range_counts[idx] += count

            import matplotlib.pyplot as plt

            plt.figure(figsize=(10, 6))
            plt.bar(range_strings, range_counts, color="skyblue")
            plt.xlabel(f"Word {descr} shift (frames)")
            plt.ylabel("Counts")
            plt.title(f"Word {descr} shift counts")
            plt.xticks(rotation=45)

            plt.savefig(plot_file)


<<<<<<< HEAD
class DumpSegmentTextAlignmentJob(Job):
    """
    Dumps all text and alignments for the given corpus and alignment files
    in a human-readable format defined as follows:
    ```
    <seq-tag>
    <text>
    <alignment-index-0> <start-0> <end-0> <triphone-0> <weight-0>
    <alignment-index-1> <start-1> <end-1> <triphone-1> <weight-1>
    ...
    ```
    """

    def __init__(
        self,
        corpus_file: tk.Path,
        alignment_caches: Iterable[tk.Path],
        allophone_file: tk.Path,
        seq_tags_to_dump: Optional[tk.Path] = None,
        frame_size: float = 0.25,
        frame_step: float = 0.1,
    ):
        """
        :param corpus_file: Corpus file to get the text from.
        :param alignment_caches: Alignment files to get the alignments from.
            Must correspond to the corpus given in :param:`corpus_file` for the job to work properly.
        :param allophone_file: Allophone file with which the alignments given in :param:`alignment_caches` were dumped.
        :param seq_tags_to_dump: Specific sequence tags to dump.
            By default, dump all sequences given in :param:`alignment_caches`.
        :param frame_size: Frame size. Only used to calculate the timestamps of the alignments.
        :param frame_step: Frame step. Only used to calculate the timestamps of the alignments.
        """
        self.corpus_file = corpus_file
        self.alignment_caches = alignment_caches
        self.allophone_file = allophone_file
        self.seq_tags_to_dump = seq_tags_to_dump
        self.frame_size = frame_size
        self.frame_step = frame_step

        self.out_text_alignment_pairs = self.output_path("segment_txt_alignment.txt.gz")

        self.rqmt = {"cpu": 1, "mem": 2.0, "time": 1.0}

    def tasks(self):
        if self.seq_tags_to_dump:
            # Do not parallelize.
            yield Task("run", resume="run", rqmt=self.rqmt)
        else:
            # Parallelize.
            yield Task("run", resume="run", rqmt=self.rqmt, args=range(1, len(self.alignment_caches) + 1))
            yield Task("merge", resume="merge")

    def run(self, task_id: Optional[int] = None):
        # Get the alignment information: seq_tag -> alignment.
        if self.seq_tags_to_dump is not None:
            # Load the seq tags to plot.
            seq_tags_to_dump = set()
            with util.uopen(self.seq_tags_to_dump.get_path(), "rt") as f:
                for seq_tag in f:
                    seq_tags_to_dump.add(seq_tag.strip())
            # Load the seq tags to plot from the alignment caches.
            seq_tag_to_alignments = {}
            for alignment_cache in self.alignment_caches:
                align_cache = rasr_cache.FileArchive(alignment_cache.get_path())
                align_cache.setAllophones(self.allophone_file.get_path())
                for seq_tag, alignments in get_seq_tag_to_alignment_mapping(align_cache).items():
                    # Only load the specific seq tags that we've already found
                    if seq_tag in seq_tags_to_dump:
                        seq_tag_to_alignments[seq_tag] = alignments
            # Check that all sequences provided by the user are in the alignments.
            for seq_tag in seq_tags_to_dump:
                assert seq_tag in seq_tag_to_alignments, (
                    f"The sequence tag {seq_tag} provided in seq_tags_to_dump is not in the provided alignment files."
                )
        else:
            # Load specific task_id alignment cache.
            align_cache = rasr_cache.FileArchive(self.alignment_caches[task_id - 1].get_path())
            align_cache.setAllophones(self.allophone_file.get_path())
            seq_tag_to_alignments = get_seq_tag_to_alignment_mapping(align_cache)
            # Plot everything from the local alignment cache.
            seq_tags_to_dump = seq_tag_to_alignments.keys()

        # Get the corpus information: seq_tag -> text.
        c = corpus.Corpus()
        c.load(self.corpus_file.get_path())
        seq_tag_to_text = {seq_tag: segment.full_orth() for seq_tag, segment in c.get_segment_mapping().items()}

        if self.seq_tags_to_dump is not None:
            output_file = self.out_text_alignment_pairs.get_path()
        else:
            output_file = f"intermediate_segment_txt_alignment.{task_id}.txt.gz"
        with util.uopen(output_file, "wt") as f:
            for seq_tag in set(seq_tags_to_dump).intersection(set(seq_tag_to_text.keys())):
                res = f"{seq_tag}\n"
                res += f"{seq_tag_to_text[seq_tag]}\n"
                for (align_idx, allo_id, hmm_state, weight) in seq_tag_to_alignments[seq_tag]:
                    res += (
                        f"{align_idx} "
                        f"{(self.frame_step * align_idx):.3f} "
                        f"{(self.frame_step * align_idx + self.frame_size):.3f} "
                        f"{align_cache.allophones[allo_id]}.{hmm_state} "
                        f"{weight:.3f}\n"
                    )
                res += "\n"
                f.write(res)

    def merge(self):
        with util.uopen(self.out_text_alignment_pairs.get_path(), "wt") as f_out:
            for i in range(1, len(self.alignment_caches) + 1):
                with util.uopen(f"intermediate_segment_txt_alignment.{i}.txt.gz", "rt") as f_in:
                    for line in f_in:
                        f_out.write(line)



class PlotViterbiAlignmentJob(Job):
    """
    Plots the alignments of each segment in the specified alignment files.
    """

    def __init__(
        self,
        alignment_caches: Iterable[tk.Path],
        allophone_file: tk.Path,
        seq_tags_to_plot: Optional[tk.Path] = None,
        corpus_file: Optional[tk.Path] = None,
    ):
        """
        :param alignment_caches: Alignment files to be plotted.
        :param allophone_file: Allophone file used in the alignment process.
        :param seq_tags_to_plot: Specific sequence tags to plot.
            By default, plot all sequences given in :param:`alignment_caches`.
        :param corpus_file: Corpus used to generate the alignments. By default, the plots have no title.
            If provided, the plots will have the text from the respective segment as title,
            whenever the segment is available in the corpus. This should only be given for convenience.
        """
        self.alignment_caches = alignment_caches
        self.allophone_file = allophone_file
        self.seq_tags_to_plot = seq_tags_to_plot
        self.corpus_file = corpus_file

        self.out_plot_dir = self.output_path("plots", directory=True)

        self.rqmt = {"cpu": 1, "mem": 2.0, "time": 1.0}

    def tasks(self):
        if self.seq_tags_to_plot:
            # Do not parallelize.
            yield Task("run", resume="run", rqmt=self.rqmt)
        else:
            # Parallelize.
            yield Task("run", resume="run", rqmt=self.rqmt, args=range(1, len(self.alignment_caches) + 1))

    def extract_phoneme_sequence(self, alignment: np.array) -> Tuple[np.array, np.array]:
        """
        :param alignment: Monophone alignment, for instance: `np.array(["a", "a", "b", ...])`.
        :return: Monophone sequence (ordered as given),
            as well as the indices corresponding to the monophone sequence from the Viterbi alignment.
        """
        boundaries = np.concatenate(
            [
                np.where(alignment[:-1] != alignment[1:])[0],
                [len(alignment) - 1],  # manually add boundary of last allophone
            ]
        )

        lengths = boundaries - np.concatenate([[-1], boundaries[:-1]])
        phonemes = alignment[boundaries]
        monotonic_idx_alignment = np.repeat(np.arange(len(phonemes)), lengths)
        return phonemes, monotonic_idx_alignment

    def make_viterbi_matrix(self, label_idx_seq: np.array) -> np.array:
        """
        :return: Matrix corresponding to the Viterbi alignment.
        """
        num_alignments = len(label_idx_seq)
        max_timestamp = max(label_idx_seq) + 1
        viterbi_matrix = np.zeros((max_timestamp, num_alignments), dtype=np.float32)
        for t, idx in enumerate(label_idx_seq):
            viterbi_matrix[idx, t] = 1.0
        return viterbi_matrix

    def plot(self, viterbi_matrix: np.array, allophone_sequence: List[str], file_name: str, title: str = ""):
        """
        :param viterbi_matrix: Matrix to be plotted, corresponding to the Viterbi alignment.
        :param allophone_sequence: Allophone sequence (Y-axis tick labels).
        :param file_name: File name where to store the plot, relative to `<job>/output/plots/`.
        :param title: Optional title to add to the image. By default there will be no title.
        :return: Plot corresponding to the monotonic alignment.
        """
        import matplotlib
        import matplotlib.pyplot as plt

        matplotlib.use("Agg")

        max_timestamp, num_alignments = np.shape(viterbi_matrix)

        fig, ax = plt.subplots(figsize=(10, 10))
        ax.set_xlabel("Frame")
        ax.xaxis.set_label_coords(0.98, -0.03)
        ax.set_xbound(0, num_alignments - 1)
        ax.set_ybound(-0.5, max_timestamp - 0.5)

        ax.set_yticks(np.arange(max_timestamp))
        ax.set_yticklabels(allophone_sequence)

        ax.set_title(title)

        ax.imshow(viterbi_matrix, cmap="Blues", interpolation="none", aspect="auto", origin="lower")

        # The plot will be purposefully divided into subdirectories.
        os.makedirs(os.path.dirname(os.path.join(self.out_plot_dir.get_path(), file_name)), exist_ok=True)
        fig.savefig(os.path.join(self.out_plot_dir.get_path(), f"{file_name}.png"))
        matplotlib.pyplot.close(fig)

    def run(self, task_id: Optional[int] = None):
        if self.seq_tags_to_plot is not None:
            # Load the seq tags to plot.
            seq_tags_to_plot = set()
            with util.uopen(self.seq_tags_to_plot.get_path(), "rt") as f:
                for seq_tag in f:
                    seq_tags_to_plot.add(seq_tag.strip())
            # Load the seq tags to plot from the alignment caches.
            seq_tag_to_alignments = {}
            for alignment_cache in self.alignment_caches:
                align_cache = rasr_cache.FileArchive(alignment_cache.get_path())
                align_cache.setAllophones(self.allophone_file.get_path())
                for seq_tag, alignments in get_seq_tag_to_alignment_mapping(align_cache).items():
                    # Only load the specific seq tags that we've already found
                    if seq_tag in seq_tags_to_plot:
                        seq_tag_to_alignments[seq_tag] = alignments
            # Check that all sequences provided by the user are in the alignments.
            for seq_tag in seq_tags_to_plot:
                assert seq_tag in seq_tag_to_alignments, (
                    f"The sequence tag {seq_tag} provided in seq_tags_to_plot is not in the provided alignment files."
                )
        else:
            # Load specific task_id alignment cache.
            align_cache = rasr_cache.FileArchive(self.alignment_caches[task_id - 1].get_path())
            align_cache.setAllophones(self.allophone_file.get_path())
            seq_tag_to_alignments = get_seq_tag_to_alignment_mapping(align_cache)
            # Plot everything from the local alignment cache.
            seq_tags_to_plot = seq_tag_to_alignments.keys()

        seq_tag_to_text = {}
        if self.corpus_file is not None:
            c = corpus.Corpus()
            c.load(self.corpus_file.get_path())
            seq_tag_to_text = {seq_tag: segment.full_orth() for seq_tag, segment in c.get_segment_mapping().items()}

        empty_alignment_seq_tags = []
        for seq_tag in seq_tags_to_plot:
            alignments = seq_tag_to_alignments[seq_tag]
            # In some rare cases, the alignment doesn't have to reach a satisfactory end.
            # In these cases, the final alignment is empty. Skip those cases.
            if len(alignments) == 0:
                empty_alignment_seq_tags.append(seq_tag)
                continue

            for i, (timestamp, allo_id, hmm_state, weight) in enumerate(alignments):
                allophone = align_cache.allophones[allo_id]
                # Get the central part of the allophone.
                seq_tag_to_alignments[seq_tag][i] = allophone.split("{")[0]

            center_allophones = np.array(seq_tag_to_alignments[seq_tag])
            phonemes, alignment_indices = self.extract_phoneme_sequence(center_allophones)
            viterbi_matrix = self.make_viterbi_matrix(alignment_indices)
            self.plot(viterbi_matrix, phonemes, file_name=seq_tag, title=seq_tag_to_text.get(seq_tag, ""))

        if empty_alignment_seq_tags:
            logging.warning(
                "The following alignments weren't plotted because their alignments were empty:\n"
                f"{empty_alignment_seq_tags}"
            )
=======
class GetLongestAllophoneFileJob(Job):
    """
    Obtains the longest allophone file from all allophone files passed as parameter.

    All allophone files must be a common prefix of the longest allophone file.
    If this condition isn't met, the job will fail.
    """

    def __init__(self, allophone_files: List[tk.Path]):
        self.allophone_files = allophone_files

        self.out_longest_allophone_file = self.output_path("allophone_file.txt")

        self.rqmt = {"cpu": 1, "mem": 1.0, "time": 1.0}

    def tasks(self):
        yield Task("run", resume="run", rqmt=self.rqmt)

    def run(self):
        allophone_files = [util.uopen(allophone_file.get_path(), "rt") for allophone_file in self.allophone_files]
        allophone_files_no_comments = [filter(lambda line: not line.startswith("#"), f) for f in allophone_files]
        with open(self.out_longest_allophone_file.get_path(), "wt") as f:
            for i, lines in enumerate(itertools.zip_longest(*allophone_files_no_comments)):
                line_set = {*lines} - {None}
                assert len(line_set) == 1, f"Line {i}: expected only one allophone, but found two or more: {line_set}."
                f.write(list(line_set)[0])
>>>>>>> 233de373
<|MERGE_RESOLUTION|>--- conflicted
+++ resolved
@@ -5,12 +5,9 @@
     "PlotAlignmentJob",
     "AMScoresFromAlignmentLogJob",
     "ComputeTimeStampErrorJob",
-<<<<<<< HEAD
+    "GetLongestAllophoneFileJob",
     "DumpSegmentTextAlignmentJob",
     "PlotViterbiAlignmentJob",
-=======
-    "GetLongestAllophoneFileJob",
->>>>>>> 233de373
 ]
 
 import itertools
@@ -819,7 +816,34 @@
             plt.savefig(plot_file)
 
 
-<<<<<<< HEAD
+class GetLongestAllophoneFileJob(Job):
+    """
+    Obtains the longest allophone file from all allophone files passed as parameter.
+
+    All allophone files must be a common prefix of the longest allophone file.
+    If this condition isn't met, the job will fail.
+    """
+
+    def __init__(self, allophone_files: List[tk.Path]):
+        self.allophone_files = allophone_files
+
+        self.out_longest_allophone_file = self.output_path("allophone_file.txt")
+
+        self.rqmt = {"cpu": 1, "mem": 1.0, "time": 1.0}
+
+    def tasks(self):
+        yield Task("run", resume="run", rqmt=self.rqmt)
+
+    def run(self):
+        allophone_files = [util.uopen(allophone_file.get_path(), "rt") for allophone_file in self.allophone_files]
+        allophone_files_no_comments = [filter(lambda line: not line.startswith("#"), f) for f in allophone_files]
+        with open(self.out_longest_allophone_file.get_path(), "wt") as f:
+            for i, lines in enumerate(itertools.zip_longest(*allophone_files_no_comments)):
+                line_set = {*lines} - {None}
+                assert len(line_set) == 1, f"Line {i}: expected only one allophone, but found two or more: {line_set}."
+                f.write(list(line_set)[0])
+
+
 class DumpSegmentTextAlignmentJob(Job):
     """
     Dumps all text and alignments for the given corpus and alignment files
@@ -915,7 +939,7 @@
             for seq_tag in set(seq_tags_to_dump).intersection(set(seq_tag_to_text.keys())):
                 res = f"{seq_tag}\n"
                 res += f"{seq_tag_to_text[seq_tag]}\n"
-                for (align_idx, allo_id, hmm_state, weight) in seq_tag_to_alignments[seq_tag]:
+                for align_idx, allo_id, hmm_state, weight in seq_tag_to_alignments[seq_tag]:
                     res += (
                         f"{align_idx} "
                         f"{(self.frame_step * align_idx):.3f} "
@@ -932,7 +956,6 @@
                 with util.uopen(f"intermediate_segment_txt_alignment.{i}.txt.gz", "rt") as f_in:
                     for line in f_in:
                         f_out.write(line)
-
 
 
 class PlotViterbiAlignmentJob(Job):
@@ -1093,32 +1116,4 @@
             logging.warning(
                 "The following alignments weren't plotted because their alignments were empty:\n"
                 f"{empty_alignment_seq_tags}"
-            )
-=======
-class GetLongestAllophoneFileJob(Job):
-    """
-    Obtains the longest allophone file from all allophone files passed as parameter.
-
-    All allophone files must be a common prefix of the longest allophone file.
-    If this condition isn't met, the job will fail.
-    """
-
-    def __init__(self, allophone_files: List[tk.Path]):
-        self.allophone_files = allophone_files
-
-        self.out_longest_allophone_file = self.output_path("allophone_file.txt")
-
-        self.rqmt = {"cpu": 1, "mem": 1.0, "time": 1.0}
-
-    def tasks(self):
-        yield Task("run", resume="run", rqmt=self.rqmt)
-
-    def run(self):
-        allophone_files = [util.uopen(allophone_file.get_path(), "rt") for allophone_file in self.allophone_files]
-        allophone_files_no_comments = [filter(lambda line: not line.startswith("#"), f) for f in allophone_files]
-        with open(self.out_longest_allophone_file.get_path(), "wt") as f:
-            for i, lines in enumerate(itertools.zip_longest(*allophone_files_no_comments)):
-                line_set = {*lines} - {None}
-                assert len(line_set) == 1, f"Line {i}: expected only one allophone, but found two or more: {line_set}."
-                f.write(list(line_set)[0])
->>>>>>> 233de373
+            )