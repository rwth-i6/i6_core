--- conflicted
+++ resolved
@@ -117,12 +117,6 @@
         mini_task=True,
     ):
         """
-<<<<<<< HEAD
-        :param Path text_file: words text file to convert to bpe
-        :param Path bpe_codes: bpe codes file
-        :param Path|None bpe_vocab: if provided, then merge operations that produce OOV are reverted
-        :param Optional[Path] subword_nmt_repo: subword nmt repository path. see also `CloneGitRepositoryJob`
-=======
         :param text_file: words text file to convert to bpe
         :param bpe_codes: bpe codes file, e.g. ReturnnTrainBpeJob.out_bpe_codes
         :param bpe_vocab: if provided, then merge operations that produce OOV are reverted,
@@ -130,25 +124,16 @@
         :param subword_nmt_repo: subword nmt repository path. see also `CloneGitRepositoryJob`
         :param gzip_output: use gzip on the output text
         :param mini_task: if the Job should run locally, e.g. only a small (<1M lines) text should be processed
->>>>>>> 34998c79
         """
         self.text_file = text_file
         self.bpe_codes = bpe_codes
         self.bpe_vocab = bpe_vocab
-<<<<<<< HEAD
         self.subword_nmt_repo = util.get_subword_nmt_repo(subword_nmt_repo)
-=======
-        self.subword_nmt_repo = (
-            subword_nmt_repo
-            if subword_nmt_repo is not None
-            else tk.Path(gs.SUBWORD_NMT_PATH)
-        )
         self.gzip_output = gzip_output
 
         self.out_bpe_text = self.output_path(
             "words_to_bpe.txt.gz" if gzip_output else "words_to_bpe.txt"
         )
->>>>>>> 34998c79
 
         self.mini_task = mini_task
         self.rqmt = {"cpu": 1, "mem": 2, "time": 2}
@@ -160,24 +145,6 @@
             yield Task("run", rqmt=self.rqmt)
 
     def run(self):
-<<<<<<< HEAD
-        cmd = [
-            sys.executable,
-            self.subword_nmt_repo.join_right("subword_nmt/apply_bpe.py").get_path(),
-            "--input",
-            self.text_file.get_path(),
-            "--codes",
-            self.bpe_codes.get_path(),
-            "--output",
-            self.out_bpe_text.get_path(),
-        ]
-
-        if self.bpe_vocab:
-            cmd += ["--vocabulary", self.bpe_vocab.get_path()]
-
-        util.create_executable("apply_bpe.sh", cmd)
-        sp.run(cmd, check=True)
-=======
         with tempfile.TemporaryDirectory(prefix=gs.TMP_PREFIX) as tmp:
             input_file = self.text_file.get_path()
             tmp_infile = os.path.join(tmp, "in_text.txt")
@@ -212,5 +179,4 @@
     @classmethod
     def hash(cls, parsed_args):
         del parsed_args["mini_task"]
-        return super().hash(parsed_args)
->>>>>>> 34998c79
+        return super().hash(parsed_args)