__all__ = ["TrainBPEModelJob", "ReturnnTrainBpeJob"]

import subprocess as sp
import os
import sys
from typing import Optional

from sisyphus import *

import i6_core.util as util

Path = setup_path(__package__)


class TrainBPEModelJob(Job):
    """
    Create a bpe codes file using the official subword-nmt repo, either installed from pip
    or https://github.com/rsennrich/subword-nmt

    This job is deprecated, to create BPE codes that are compatible with legacy (non-sisyphus) RETURNN setups
    using e.g. language models from Kazuki, please use the `ReturnnTrainBpeJob`.

    Otherwise, please consider using the `sentencepiece` implementation.
    """

    def __init__(
        self,
        text_corpus,
        symbols=1000,
        min_frequency=2,
        dict_input=False,
        total_symbols=False,
        subword_nmt_repo=None,
    ):
        """
        :param Path text_corpus:
        :param int symbols:
        :param int min_frequency:
        :param bool dict_input:
        :param bool total_symbols:
        :param Optional[Path] subword_nmt_repo:
        """
        self.text_corpus = text_corpus
        self.symbols = symbols
        self.min_frequency = min_frequency
        self.dict_input = dict_input
        self.total_symbols = total_symbols

        self.subword_nmt_repo = util.get_subword_nmt_repo(subword_nmt_repo)

        self.out_code_file = self.output_path("codes")

        self.rqmt = {"cpu": 1, "mem": 2, "time": 4}

    def tasks(self):
        yield Task("run", resume="run", rqmt=self.rqmt)

    def run(self):
        train_binary = self.subword_nmt_repo.join_right("subword_nmt/learn_bpe.py")
        args = [
            sys.executable,
            train_binary.get_path(),
            "-o",
            self.out_code_file.get_path(),
            "-s",
            str(self.symbols),
            "--min-frequency",
            str(self.min_frequency),
        ]
        if self.dict_input:
            args += ["--dict-input"]
        if self.total_symbols:
            args += ["--total-symbols"]

        text_corpus = self.text_corpus.get_path()

        with util.uopen(text_corpus, "rb") as f:
            p = sp.Popen(args, stdin=sp.PIPE, stdout=sys.stdout, stderr=sys.stderr)
            while True:
                data = f.read(4096)
                if len(data) > 0:
                    p.stdin.write(data)
                else:
                    break

            p.communicate()
            assert p.returncode == 0


class ReturnnTrainBpeJob(Job):
    """
    Create Bpe codes and vocab files compatible with RETURNN BytePairEncoding
    Repository:
        https://github.com/rwth-i6/subword-nmt

    This job can be used to produce BPE codes compatible to legacy (non-sisyphus) RETURNN setups.

    Outputs:
        - bpe_codes: the codes file to apply BPE to any text
        - bpe_vocab: the index vocab in the form of {"<token>": <index>, ...} that can be used e.g. for RETURNN
            Will contain <s> and </s> pointing to index 0 and the unk_label pointing to index 1
        - bpe_dummy_count_vocab: a text file containing all words, to be used with the `ApplyBPEToTextJob`
            DOES NOT INCLUDE COUNTS, but just set each count to -1. Is used to not cause invalid merges
            when converting text to the BPE form.
        - vocab_size: variable containing the number of indices
    """

    def __init__(
        self,
        text_file: tk.Path,
        bpe_size: int,
        unk_label: str = "UNK",
        subword_nmt_repo: Optional[tk.Path] = None,
    ):
        """
        :param text_file: corpus text file, .gz compressed or uncompressed
        :param int bpe_size: number of BPE merge operations
        :param str unk_label: unknown label
<<<<<<< HEAD
        :param Optional[Path] subword_nmt_repo: subword nmt repository path. see also `CloneGitRepositoryJob`
        """
        self.text_file = text_file
        self.bpe_size = bpe_size
        self.subword_nmt_repo = util.get_subword_nmt_repo(subword_nmt_repo)
=======
        :param Path|None subword_nmt_repo: subword nmt repository path. see also `CloneGitRepositoryJob`
        """
        self.text_file = text_file
        self.bpe_size = bpe_size
        self.subword_nmt_repo = (
            subword_nmt_repo
            if subword_nmt_repo is not None
            else tk.Path(gs.SUBWORD_NMT_PATH)
        )
>>>>>>> 34998c79
        self.unk_label = unk_label

        self.out_bpe_codes = self.output_path("bpe.codes")
        self.out_bpe_vocab = self.output_path("bpe.vocab")
        self.out_bpe_dummy_count_vocab = self.output_path("bpe.dummy_count.vocab")
        self.out_vocab_size = self.output_var("vocab_size")

    def run(self):
        bpe_codes_cmd = [
            sys.executable,
<<<<<<< HEAD
            self.subword_nmt_repo.join_right("subword_nmt/learn_bpe.py").get_path(),
=======
            os.path.join(self.subword_nmt_repo.get_path(), "learn_bpe.py"),
>>>>>>> 34998c79
            "--output",
            self.out_bpe_codes.get_path(),
            "--symbols",
            str(self.bpe_size),
        ]

        util.create_executable("create_bpe_codes.sh", bpe_codes_cmd)

        with util.uopen(self.text_file, "rb") as f:
            p = sp.Popen(
                bpe_codes_cmd, stdin=sp.PIPE, stdout=sys.stdout, stderr=sys.stderr
            )
            while True:
                data = f.read(4096)
                if len(data) > 0:
                    p.stdin.write(data)
                else:
                    break
            p.communicate()
            assert p.returncode == 0

        bpe_vocab_cmd = [
            sys.executable,
<<<<<<< HEAD
            self.subword_nmt_repo.join_right(
                "subword_nmt/create-py-vocab.py"
            ).get_path(),
=======
            os.path.join(self.subword_nmt_repo.get_path(), "create-py-vocab.py"),
>>>>>>> 34998c79
            "--txt",
            self.text_file.get_path(),
            "--bpe",
            self.out_bpe_codes.get_path(),
            "--unk",
            self.unk_label,
            "--out",
            self.out_bpe_vocab.get_path(),
        ]

        util.create_executable("create_bpe_vocab.sh", bpe_vocab_cmd)
        sp.run(bpe_vocab_cmd, check=True)

        with util.uopen(self.out_bpe_vocab) as f, util.uopen(
            self.out_bpe_dummy_count_vocab, "wt"
        ) as txt_vocab:
            vocab = eval(f.read())
            num_labels = max(list(vocab.values())) + 1  # 0-based index
            self.out_vocab_size.set(num_labels)
            for l in vocab.keys():
                txt_vocab.write(f"{l} -1\n")

    def tasks(self):
        yield Task("run", rqmt={"cpu": 1, "mem": 2, "time": 4})<|MERGE_RESOLUTION|>--- conflicted
+++ resolved
@@ -116,23 +116,11 @@
         :param text_file: corpus text file, .gz compressed or uncompressed
         :param int bpe_size: number of BPE merge operations
         :param str unk_label: unknown label
-<<<<<<< HEAD
-        :param Optional[Path] subword_nmt_repo: subword nmt repository path. see also `CloneGitRepositoryJob`
+        :param Path|None subword_nmt_repo: subword nmt repository path. see also `CloneGitRepositoryJob`
         """
         self.text_file = text_file
         self.bpe_size = bpe_size
         self.subword_nmt_repo = util.get_subword_nmt_repo(subword_nmt_repo)
-=======
-        :param Path|None subword_nmt_repo: subword nmt repository path. see also `CloneGitRepositoryJob`
-        """
-        self.text_file = text_file
-        self.bpe_size = bpe_size
-        self.subword_nmt_repo = (
-            subword_nmt_repo
-            if subword_nmt_repo is not None
-            else tk.Path(gs.SUBWORD_NMT_PATH)
-        )
->>>>>>> 34998c79
         self.unk_label = unk_label
 
         self.out_bpe_codes = self.output_path("bpe.codes")
@@ -143,11 +131,7 @@
     def run(self):
         bpe_codes_cmd = [
             sys.executable,
-<<<<<<< HEAD
-            self.subword_nmt_repo.join_right("subword_nmt/learn_bpe.py").get_path(),
-=======
             os.path.join(self.subword_nmt_repo.get_path(), "learn_bpe.py"),
->>>>>>> 34998c79
             "--output",
             self.out_bpe_codes.get_path(),
             "--symbols",
@@ -171,13 +155,7 @@
 
         bpe_vocab_cmd = [
             sys.executable,
-<<<<<<< HEAD
-            self.subword_nmt_repo.join_right(
-                "subword_nmt/create-py-vocab.py"
-            ).get_path(),
-=======
             os.path.join(self.subword_nmt_repo.get_path(), "create-py-vocab.py"),
->>>>>>> 34998c79
             "--txt",
             self.text_file.get_path(),
             "--bpe",
