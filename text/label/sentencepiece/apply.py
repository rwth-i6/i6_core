import logging
import shutil
import subprocess as sp
import tempfile
import os

from sisyphus import Job, Task, tk, gs
from typing import Any, Dict, Optional

import i6_core.util as util

try:
    import sentencepiece
except ImportError:
    if not hasattr(gs, "WARNING_NO_SENTENCEPIECE") or gs.WARNING_NO_SENTENCEPIECE is True:
        logging.warning(
            "The package 'sentencepiece' is not installed in the manager python env. Please make sure it is installed "
            "in the python environment running the Sisyphus worker. To suppress this warning set "
            "'WARNING_NO_SENTENCEPIECE=False' in the settings.py"
        )


class ApplySentencepieceToTextJob(Job):
    """
    Apply sentencepiece model on a text file, basically a wrapper for spm.encode
    """

    def __init__(
        self,
        *,
        text_file: tk.Path,
        sentencepiece_model: tk.Path,
        enable_unk: bool = True,
        gzip_output: bool = True,
    ):
        """
        :param text_file: words text file to convert to sentencepiece
        :param sentencepiece_model: path to the trained sentencepiece model
        :param enable_unk: whether enable unk to map OOV symbol to the unknown symbol set in training or keep it as is
        :param gzip_output: use gzip on the output text
        """
        self.text_file = text_file
        self.sentencepiece_model = sentencepiece_model
        self.enable_unk = enable_unk
        self.rqmt: Optional[Dict[str, Any]] = {"cpu": 1, "mem": 2, "time": 2}

        self.out_sentencepiece_text = self.output_path(
            "words_to_sentencepiece.txt.gz" if gzip_output else "words_to_sentencepiece.txt"
        )

    def tasks(self):
        yield Task("run", rqmt=self.rqmt, mini_task=self.rqmt is None)

    def run(self):
        import sentencepiece

        spm = sentencepiece.SentencePieceProcessor(model_file=self.sentencepiece_model.get_path())
        if self.enable_unk:
            spm.set_encode_extra_options("unk")

        with util.uopen(self.text_file, "rt") as fin, util.uopen(self.out_sentencepiece_text, "wt") as fout:
            for line in fin:
                pieces = spm.encode(line.rstrip("\n"), out_type=str)
                fout.write(" ".join(pieces) + "\n")
<<<<<<< HEAD
=======

    @classmethod
    def hash(cls, parsed_args):
        del parsed_args["rqmt"]
        return super().hash(parsed_args)
>>>>>>> cfbbf3da
<|MERGE_RESOLUTION|>--- conflicted
+++ resolved
@@ -61,12 +61,4 @@
         with util.uopen(self.text_file, "rt") as fin, util.uopen(self.out_sentencepiece_text, "wt") as fout:
             for line in fin:
                 pieces = spm.encode(line.rstrip("\n"), out_type=str)
-                fout.write(" ".join(pieces) + "\n")
-<<<<<<< HEAD
-=======
-
-    @classmethod
-    def hash(cls, parsed_args):
-        del parsed_args["rqmt"]
-        return super().hash(parsed_args)
->>>>>>> cfbbf3da
+                fout.write(" ".join(pieces) + "\n")