--- conflicted
+++ resolved
@@ -54,12 +54,7 @@
         :param path: Path of the parent corpus (needed for include statements).
         :param reformat_orth: Whether to do some processing of the text
             that goes into the orth tag to get a nicer-looking formating.
-<<<<<<< HEAD
-            If `True`, removes multiline content in the orth tag, leading/trailing spaces,
-            and multiple spaces inside the text.
-=======
             If `True`, removes newline characters and multiple spaces inside the text.
->>>>>>> 3a13e93a
 
             Defaults to `True` (initial behavior of :class:`Corpus`).
         """
@@ -117,9 +112,9 @@
             e.add_segment(seg)
             self.elements.append(seg)
         elif name == "speaker-description":
-            assert isinstance(
-                e, CorpusSection
-            ), "<speaker-description> may only occur within a <corpus>, <subcorpus> or <recording>"
+            assert isinstance(e, CorpusSection), (
+                "<speaker-description> may only occur within a <corpus>, <subcorpus> or <recording>"
+            )
             speaker = Speaker()
             speaker.name = attrs.get("name", None)
             if speaker.name is not None:
@@ -128,9 +123,9 @@
                 e.default_speaker = speaker
             self.elements.append(speaker)
         elif name == "speaker":
-            assert isinstance(
-                e, (CorpusSection, Segment)
-            ), "<speaker> may only occur within a <corpus>, <subcorpus>, <recording> or <segment>"
+            assert isinstance(e, (CorpusSection, Segment)), (
+                "<speaker> may only occur within a <corpus>, <subcorpus>, <recording> or <segment>"
+            )
             e.speaker_name = attrs["name"]
         self.chars = ""
 
@@ -296,12 +291,7 @@
         :param path: corpus .xml or .xml.gz
         :param reformat_orth: Whether to do some processing of the text
             that goes into the orth tag to get a nicer-looking formating.
-<<<<<<< HEAD
-            If `True`, removes multiline content in the orth tag, leading/trailing spaces,
-            and multiple spaces inside the text.
-=======
             If `True`, removes newline characters and multiple spaces inside the text.
->>>>>>> 3a13e93a
 
             Defaults to `True` (initial behavior of :class:`Corpus`).
         """
