__all__ = ["ApplyG2PModelJob"]


import os
import subprocess as sp

from sisyphus import *

from i6_core.util import uopen

Path = setup_path(__package__)


class ApplyG2PModelJob(Job):
    """
    Apply a trained G2P on a word list file
    """

    def __init__(
        self,
        g2p_model,
        word_list_file,
        variants_mass=1.0,
        variants_number=1,
        g2p_path=None,
        g2p_python=None,
    ):
        """
        :param Path g2p_model:
        :param Path word_list_file: text file with a word each line
        :param float variants_mass:
        :param int variants_number:
        :param DelayedBase|str|None g2p_path:
        :param DelayedBase|str|None g2p_python:
        """

        if g2p_path is None:
            g2p_path = (
                tk.gs.G2P_PATH
                if hasattr(tk.gs, "G2P_PATH")
                else os.path.join(os.path.dirname(gs.SIS_COMMAND[0]), "g2p.py")
            )
        if g2p_python is None:
            g2p_python = (
                tk.gs.G2P_PYTHON if hasattr(tk.gs, "G2P_PYTHON") else gs.SIS_COMMAND[0]
            )

        self.g2p_model = g2p_model
        self.g2p_path = g2p_path
        self.g2p_python = g2p_python
        self.variants_mass = variants_mass
        self.variants_number = variants_number
        self.word_list = word_list_file

        self.out_g2p_lexicon = self.output_path("g2p.lexicon")

        self.rqmt = {"cpu": 1, "mem": 1, "time": 2}

    def tasks(self):
<<<<<<< HEAD
        yield Task("run")
=======
        yield Task("run", rqmt=self.rqmt)
>>>>>>> de42411a

    def run(self):
        with uopen(self.out_g2p_lexicon, "wt") as out:
            sp.check_call(
                [
                    str(self.g2p_python),
                    str(self.g2p_path),
                    "-e",
                    "utf-8",
                    "-V",
                    str(self.variants_mass),
                    "--variants-number",
                    str(self.variants_number),
                    "-m",
                    self.g2p_model.get_path(),
                    "-a",
                    self.word_list.get_path(),
                ],
                stdout=out,
            )<|MERGE_RESOLUTION|>--- conflicted
+++ resolved
@@ -57,11 +57,7 @@
         self.rqmt = {"cpu": 1, "mem": 1, "time": 2}
 
     def tasks(self):
-<<<<<<< HEAD
-        yield Task("run")
-=======
         yield Task("run", rqmt=self.rqmt)
->>>>>>> de42411a
 
     def run(self):
         with uopen(self.out_g2p_lexicon, "wt") as out:
